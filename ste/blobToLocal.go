package ste

import (
	"context"
	"github.com/Azure/azure-storage-blob-go/2016-05-31/azblob"
	"net/url"
	"time"
	"github.com/edsrzf/mmap-go"
	"io"
	"sync/atomic"
	"github.com/Azure/azure-storage-azcopy/common"
)

type blobToLocal struct{
	// count the number of chunks that are done
	count uint32
}

func (blobToLocal blobToLocal) prologue(transfer TransferMsgDetail, chunkChannel chan<- ChunkMsg) {
	// step 1: get blob size
	p := azblob.NewPipeline(azblob.NewAnonymousCredential(), azblob.PipelineOptions{
		Retry: azblob.RetryOptions{
			Policy:        azblob.RetryPolicyExponential,
			MaxTries:      3,
			TryTimeout:    time.Second * 60,
			RetryDelay:    time.Second * 1,
			MaxRetryDelay: time.Second * 3,
		},
	})
	u, _ := url.Parse(transfer.Source)
	blobUrl := azblob.NewBlobURL(*u, p)
	blobSize := getBlobSize(blobUrl)

	// step 2: prep local file before download starts
	memoryMappedFile := createAndMemoryMapFile(transfer.Destination, blobSize)

	// step 3: go through the blob range and schedule download chunk jobs/msgs
	downloadChunkSize := int64(transfer.ChunkSize)

	blockIdCount := int32(0)
	for startIndex := int64(0); startIndex < blobSize; startIndex += downloadChunkSize {
		adjustedChunkSize := downloadChunkSize

		// compute exact size of the chunk
		if startIndex+downloadChunkSize > blobSize {
			adjustedChunkSize = blobSize - startIndex
		}

		// schedule the download chunk job
		chunkChannel <- ChunkMsg{
			doTransfer: generateDownloadFunc(
				transfer.JobId,
				transfer.PartNumber,
				transfer.TransferId,
				blockIdCount, // serves as index of chunk
				computeNumOfChunks(blobSize, downloadChunkSize),
				adjustedChunkSize,
				startIndex,
				blobUrl,
				memoryMappedFile,
				transfer.TransferCtx,
				transfer.TransferCancelFunc,
				&blobToLocal.count, transfer.JobHandlerMap),
		}
		blockIdCount += 1
	}
}

// this generates a function which performs the downloading of a single chunk
func generateDownloadFunc(jobId common.JobID, partNum common.PartNumber,transferId uint32, chunkId int32, totalNumOfChunks uint32, chunkSize int64, startIndex int64,
	blobURL azblob.BlobURL, memoryMappedFile mmap.MMap, ctx context.Context, cancelTransfer func(), progressCount *uint32, jPartPlanInfoMap *JobPartPlanInfoMap) chunkFunc {
	return func(workerId int) {
<<<<<<< HEAD
		logger := getLoggerFromJobPartPlanInfo(jobId, partNum, jPartPlanInfoMap)
		transferIdentifierStr := fmt.Sprintf("jobId %s and partNum %d and transferId %d", jobId, partNum, transferId)
=======
		//transferIdentifierStr := fmt.Sprintf("jobId %s and partNum %d and transferId %d", jobId, partNum, transferId)
>>>>>>> f923439a

		//fmt.Println("Worker", workerId, "is processing download CHUNK job with", transferIdentifierStr)

		// step 1: perform get
		get, err := blobURL.GetBlob(ctx, azblob.BlobRange{Offset: startIndex, Count: chunkSize}, azblob.BlobAccessConditions{}, false)
		if err != nil {
			// cancel entire transfer because this chunk has failed
			cancelTransfer()
<<<<<<< HEAD
			logger.Debug("worker %d is canceling Chunk job with %s and chunkId %d because startIndex of %d has failed", workerId, transferIdentifierStr, chunkId, startIndex)
=======
			//fmt.Println("Worker", workerId, "is canceling CHUNK job with", transferIdentifierStr, "and chunkID", chunkId, "because startIndex of", startIndex, "has failed")
>>>>>>> f923439a
			updateChunkInfo(jobId, partNum, transferId, uint16(chunkId), ChunkTransferStatusFailed, jPartPlanInfoMap)
			updateTransferStatus(jobId, partNum, transferId, common.TransferStatusFailed, jPartPlanInfoMap)
			return
		}

		// step2: write the body into the memory mapped file directly
		bytesRead, err := io.ReadFull(get.Body(), memoryMappedFile[startIndex: startIndex + chunkSize])
		get.Body().Close()
		if int64(bytesRead) != chunkSize || err != nil {
			// cancel entire transfer because this chunk has failed
			cancelTransfer()
<<<<<<< HEAD
			logger.Debug("worker %d is canceling Chunk job with %s and chunkId %d because writing to file for startIndex of %d has failed", workerId, transferIdentifierStr, chunkId, startIndex)
=======
>>>>>>> f923439a
			//fmt.Println("Worker", workerId, "is canceling CHUNK job with", transferIdentifierStr, "and chunkID", chunkId, "because writing to file for startIndex of", startIndex, "has failed")
			updateChunkInfo(jobId, partNum, transferId, uint16(chunkId), ChunkTransferStatusFailed, jPartPlanInfoMap)
			updateTransferStatus(jobId, partNum, transferId, common.TransferStatusFailed,  jPartPlanInfoMap)
			return
		}

		updateChunkInfo(jobId, partNum, transferId, uint16(chunkId), ChunkTransferStatusComplete, jPartPlanInfoMap)
		updateThroughputCounter(chunkSize)

		// step 3: check if this is the last chunk
		if atomic.AddUint32(progressCount, 1) == totalNumOfChunks {
			// step 4: this is the last block, perform EPILOGUE
<<<<<<< HEAD
			logger.Debug("worker %d is concluding download Transfer job with %s after processing chunkId %d", workerId, transferIdentifierStr, chunkId)
=======
>>>>>>> f923439a
			//fmt.Println("Worker", workerId, "is concluding download TRANSFER job with", transferIdentifierStr, "after processing chunkId", chunkId)

			updateTransferStatus(jobId, partNum, transferId, common.TransferStatusComplete, jPartPlanInfoMap)

			err := memoryMappedFile.Unmap()
			if err != nil {
<<<<<<< HEAD
				logger.Error("worker %v failed to conclude Transfer job with %v after processing chunkId %v", workerId, transferIdentifierStr, chunkId)
=======
>>>>>>> f923439a
				//fmt.Println("Worker", workerId, "failed to conclude TRANSFER job with", transferIdentifierStr, "after processing chunkId", chunkId)
			}
		}
	}
}<|MERGE_RESOLUTION|>--- conflicted
+++ resolved
@@ -9,6 +9,7 @@
 	"io"
 	"sync/atomic"
 	"github.com/Azure/azure-storage-azcopy/common"
+	"fmt"
 )
 
 type blobToLocal struct{
@@ -70,12 +71,8 @@
 func generateDownloadFunc(jobId common.JobID, partNum common.PartNumber,transferId uint32, chunkId int32, totalNumOfChunks uint32, chunkSize int64, startIndex int64,
 	blobURL azblob.BlobURL, memoryMappedFile mmap.MMap, ctx context.Context, cancelTransfer func(), progressCount *uint32, jPartPlanInfoMap *JobPartPlanInfoMap) chunkFunc {
 	return func(workerId int) {
-<<<<<<< HEAD
 		logger := getLoggerFromJobPartPlanInfo(jobId, partNum, jPartPlanInfoMap)
 		transferIdentifierStr := fmt.Sprintf("jobId %s and partNum %d and transferId %d", jobId, partNum, transferId)
-=======
-		//transferIdentifierStr := fmt.Sprintf("jobId %s and partNum %d and transferId %d", jobId, partNum, transferId)
->>>>>>> f923439a
 
 		//fmt.Println("Worker", workerId, "is processing download CHUNK job with", transferIdentifierStr)
 
@@ -84,11 +81,7 @@
 		if err != nil {
 			// cancel entire transfer because this chunk has failed
 			cancelTransfer()
-<<<<<<< HEAD
 			logger.Debug("worker %d is canceling Chunk job with %s and chunkId %d because startIndex of %d has failed", workerId, transferIdentifierStr, chunkId, startIndex)
-=======
-			//fmt.Println("Worker", workerId, "is canceling CHUNK job with", transferIdentifierStr, "and chunkID", chunkId, "because startIndex of", startIndex, "has failed")
->>>>>>> f923439a
 			updateChunkInfo(jobId, partNum, transferId, uint16(chunkId), ChunkTransferStatusFailed, jPartPlanInfoMap)
 			updateTransferStatus(jobId, partNum, transferId, common.TransferStatusFailed, jPartPlanInfoMap)
 			return
@@ -100,10 +93,7 @@
 		if int64(bytesRead) != chunkSize || err != nil {
 			// cancel entire transfer because this chunk has failed
 			cancelTransfer()
-<<<<<<< HEAD
 			logger.Debug("worker %d is canceling Chunk job with %s and chunkId %d because writing to file for startIndex of %d has failed", workerId, transferIdentifierStr, chunkId, startIndex)
-=======
->>>>>>> f923439a
 			//fmt.Println("Worker", workerId, "is canceling CHUNK job with", transferIdentifierStr, "and chunkID", chunkId, "because writing to file for startIndex of", startIndex, "has failed")
 			updateChunkInfo(jobId, partNum, transferId, uint16(chunkId), ChunkTransferStatusFailed, jPartPlanInfoMap)
 			updateTransferStatus(jobId, partNum, transferId, common.TransferStatusFailed,  jPartPlanInfoMap)
@@ -116,20 +106,14 @@
 		// step 3: check if this is the last chunk
 		if atomic.AddUint32(progressCount, 1) == totalNumOfChunks {
 			// step 4: this is the last block, perform EPILOGUE
-<<<<<<< HEAD
 			logger.Debug("worker %d is concluding download Transfer job with %s after processing chunkId %d", workerId, transferIdentifierStr, chunkId)
-=======
->>>>>>> f923439a
 			//fmt.Println("Worker", workerId, "is concluding download TRANSFER job with", transferIdentifierStr, "after processing chunkId", chunkId)
 
 			updateTransferStatus(jobId, partNum, transferId, common.TransferStatusComplete, jPartPlanInfoMap)
 
 			err := memoryMappedFile.Unmap()
 			if err != nil {
-<<<<<<< HEAD
 				logger.Error("worker %v failed to conclude Transfer job with %v after processing chunkId %v", workerId, transferIdentifierStr, chunkId)
-=======
->>>>>>> f923439a
 				//fmt.Println("Worker", workerId, "failed to conclude TRANSFER job with", transferIdentifierStr, "after processing chunkId", chunkId)
 			}
 		}
